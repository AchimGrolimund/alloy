--- conflicted
+++ resolved
@@ -65,7 +65,6 @@
 
 // ResourceAttributesConfig provides config for system resource attributes.
 type ResourceAttributesConfig struct {
-<<<<<<< HEAD
 	HostArch           rac.ResourceAttributeConfig `alloy:"host.arch,block,optional"`
 	HostCPUCacheL2Size rac.ResourceAttributeConfig `alloy:"host.cpu.cache.l2.size,block,optional"`
 	HostCPUFamily      rac.ResourceAttributeConfig `alloy:"host.cpu.family,block,optional"`
@@ -74,24 +73,11 @@
 	HostCPUStepping    rac.ResourceAttributeConfig `alloy:"host.cpu.stepping,block,optional"`
 	HostCPUVendorID    rac.ResourceAttributeConfig `alloy:"host.cpu.vendor.id,block,optional"`
 	HostID             rac.ResourceAttributeConfig `alloy:"host.id,block,optional"`
+	HostIP             rac.ResourceAttributeConfig `alloy:"host.ip,block,optional"`
+	HostMac            rac.ResourceAttributeConfig `alloy:"host.mac,block,optional"`
 	HostName           rac.ResourceAttributeConfig `alloy:"host.name,block,optional"`
 	OsDescription      rac.ResourceAttributeConfig `alloy:"os.description,block,optional"`
 	OsType             rac.ResourceAttributeConfig `alloy:"os.type,block,optional"`
-=======
-	HostArch           rac.ResourceAttributeConfig `river:"host.arch,block,optional"`
-	HostCPUCacheL2Size rac.ResourceAttributeConfig `river:"host.cpu.cache.l2.size,block,optional"`
-	HostCPUFamily      rac.ResourceAttributeConfig `river:"host.cpu.family,block,optional"`
-	HostCPUModelID     rac.ResourceAttributeConfig `river:"host.cpu.model.id,block,optional"`
-	HostCPUModelName   rac.ResourceAttributeConfig `river:"host.cpu.model.name,block,optional"`
-	HostCPUStepping    rac.ResourceAttributeConfig `river:"host.cpu.stepping,block,optional"`
-	HostCPUVendorID    rac.ResourceAttributeConfig `river:"host.cpu.vendor.id,block,optional"`
-	HostID             rac.ResourceAttributeConfig `river:"host.id,block,optional"`
-	HostIP             rac.ResourceAttributeConfig `river:"host.ip,block,optional"`
-	HostMac            rac.ResourceAttributeConfig `river:"host.mac,block,optional"`
-	HostName           rac.ResourceAttributeConfig `river:"host.name,block,optional"`
-	OsDescription      rac.ResourceAttributeConfig `river:"os.description,block,optional"`
-	OsType             rac.ResourceAttributeConfig `river:"os.type,block,optional"`
->>>>>>> 2e95228c
 }
 
 func (r ResourceAttributesConfig) Convert() map[string]interface{} {
