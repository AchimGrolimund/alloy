--- conflicted
+++ resolved
@@ -48,8 +48,9 @@
 COPY example-config.alloy /etc/alloy/config.alloy
 
 # Create alloy user in container, but do not set it as default
-<<<<<<< HEAD
-
+#
+# NOTE(rfratto): non-root support in Docker containers is an experimental,
+# undocumented feature; use at your own risk.
 RUN groupadd --gid $UID $USERNAME \
   && useradd -m -u $UID -g $UID $USERNAME \
   && chown -R $USERNAME:$USERNAME /etc/alloy \
@@ -58,19 +59,7 @@
   && mkdir -p /var/lib/alloy/data \
   && chown -R $USERNAME:$USERNAME /var/lib/alloy \
   && chmod -R 770 /var/lib/alloy
-=======
-#
-# NOTE(rfratto): non-root support in Docker containers is an experimental,
-# undocumented feature; use at your own risk.
-RUN groupadd --gid $UID $USERNAME
-RUN useradd -m -u $UID -g $UID $USERNAME
-RUN chown -R $USERNAME:$USERNAME /etc/alloy
-RUN chown -R $USERNAME:$USERNAME /bin/alloy
 
-RUN mkdir -p /var/lib/alloy/data
-RUN chown -R $USERNAME:$USERNAME /var/lib/alloy
-RUN chmod -R 770 /var/lib/alloy
->>>>>>> 9f6bc3a1
 
 ENTRYPOINT ["/bin/alloy"]
 ENV ALLOY_DEPLOY_MODE=docker
